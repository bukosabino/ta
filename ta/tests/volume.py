import pandas as pd

from ta.tests.utils import TestIndicator
<<<<<<< HEAD
from ta.volume import (EaseOfMovementIndicator, ForceIndexIndicator,
                       OnBalanceVolumeIndicator, ease_of_movement, force_index,
                       on_balance_volume, sma_ease_of_movement)
=======
from ta.volume import (AccDistIndexIndicator, EaseOfMovementIndicator,
                       OnBalanceVolumeIndicator, acc_dist_index,
                       ease_of_movement, on_balance_volume,
                       sma_ease_of_movement)
>>>>>>> 03256cbf


class TestOnBalanceVolumeIndicator(TestIndicator):
    """
    https://school.stockcharts.com/doku.php?id=technical_indicators:on_balance_volume_obv
    """

    _filename = 'ta/tests/data/cs-obv.csv'

    def test_obv(self):
        target = 'OBV'
        result = on_balance_volume(close=self._df['Close'], volume=self._df['Volume'], fillna=False)
        pd.testing.assert_series_equal(self._df[target].tail(), result.tail(), check_names=False)

    def test_obv2(self):
        target = 'OBV'
        result = OnBalanceVolumeIndicator(
            close=self._df['Close'], volume=self._df['Volume'], fillna=False).on_balance_volume()
        pd.testing.assert_series_equal(self._df[target].tail(), result.tail(), check_names=False)


class TestForceIndexIndicator(TestIndicator):
    """
    https://school.stockcharts.com/doku.php?id=technical_indicators:force_index
    """

    _filename = 'ta/tests/data/cs-fi.csv'

    def test_fi(self):
        target = 'FI'
        result = force_index(close=self._df['Close'], volume=self._df['Volume'], n=13, fillna=False)
        pd.testing.assert_series_equal(self._df[target].tail(), result.tail(), check_names=False)

    def test_fi2(self):
        target = 'FI'
        result = ForceIndexIndicator(
            close=self._df['Close'], volume=self._df['Volume'], n=13, fillna=False).force_index()
        pd.testing.assert_series_equal(self._df[target].tail(), result.tail(), check_names=False)


class TestEaseOfMovementIndicator(TestIndicator):
    """
    https://school.stockcharts.com/doku.php?id=technical_indicators:ease_of_movement_emv
    """

    _filename = 'ta/tests/data/cs-easeofmovement.csv'

    def test_ease_of_movement(self):
        target = 'EMV'
        result = ease_of_movement(
            high=self._df['High'], low=self._df['Low'], volume=self._df['Volume'], n=14, fillna=False)
        pd.testing.assert_series_equal(self._df[target].tail(), result.tail(), check_names=False)

    def test_ease_of_movement2(self):
        target = 'EMV'
        result = EaseOfMovementIndicator(
            high=self._df['High'], low=self._df['Low'], volume=self._df['Volume'], n=14, fillna=False
        ).ease_of_movement()
        pd.testing.assert_series_equal(self._df[target].tail(), result.tail(), check_names=False)

    def test_sma_ease_of_movement(self):
        target = 'SMA_EMV'
        result = sma_ease_of_movement(
            high=self._df['High'], low=self._df['Low'], volume=self._df['Volume'], n=14, fillna=False)
        pd.testing.assert_series_equal(self._df[target].tail(), result.tail(), check_names=False)

    def test_sma_ease_of_movement2(self):
        target = 'SMA_EMV'
        result = EaseOfMovementIndicator(
            high=self._df['High'], low=self._df['Low'], volume=self._df['Volume'], n=14, fillna=False
        ).sma_ease_of_movement()
        pd.testing.assert_series_equal(self._df[target].tail(), result.tail(), check_names=False)


class TestAccDistIndexIndicator(TestIndicator):
    """
    https://school.stockcharts.com/doku.php?id=technical_indicators:accumulation_distribution_line
    """

    _filename = 'ta/tests/data/cs-accum.csv'

    def test_adl(self):
        target = 'ADLine'
        result = acc_dist_index(
            high=self._df['High'], low=self._df['Low'], close=self._df['Close'], volume=self._df['Volume'],
            fillna=False)
        pd.testing.assert_series_equal(self._df[target].tail(), result.tail(), check_names=False)

    def test_adl2(self):
        target = 'ADLine'
        result = AccDistIndexIndicator(
            high=self._df['High'], low=self._df['Low'], close=self._df['Close'], volume=self._df['Volume'],
            fillna=False).acc_dist_index()
        pd.testing.assert_series_equal(self._df[target].tail(), result.tail(), check_names=False)<|MERGE_RESOLUTION|>--- conflicted
+++ resolved
@@ -1,16 +1,11 @@
 import pandas as pd
 
 from ta.tests.utils import TestIndicator
-<<<<<<< HEAD
-from ta.volume import (EaseOfMovementIndicator, ForceIndexIndicator,
-                       OnBalanceVolumeIndicator, ease_of_movement, force_index,
+from ta.volume import (AccDistIndexIndicator, EaseOfMovementIndicator,
+                       ForceIndexIndicator,
+                       OnBalanceVolumeIndicator, acc_dist_index,
+                       ease_of_movement, force_index, 
                        on_balance_volume, sma_ease_of_movement)
-=======
-from ta.volume import (AccDistIndexIndicator, EaseOfMovementIndicator,
-                       OnBalanceVolumeIndicator, acc_dist_index,
-                       ease_of_movement, on_balance_volume,
-                       sma_ease_of_movement)
->>>>>>> 03256cbf
 
 
 class TestOnBalanceVolumeIndicator(TestIndicator):
