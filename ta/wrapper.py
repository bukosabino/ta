--- conflicted
+++ resolved
@@ -608,13 +608,7 @@
         colprefix=colprefix,
         vectorized=vectorized,
     )
-<<<<<<< HEAD
     df = add_others_ta(df=df, close=close, fillna=fillna, colprefix=colprefix)
-    return df
-=======
-    df = add_others_ta(
-        df=df, close=close, fillna=fillna, colprefix=colprefix
-    )
     return df
 
 
@@ -1085,5 +1079,4 @@
         for column, values in columns.items():
             df[column] = values
 
-    return df[columns_order]
->>>>>>> 2f53663c
+    return df[columns_order]