--- conflicted
+++ resolved
@@ -63,15 +63,6 @@
 
 
 def add_volume_ta(
-<<<<<<< HEAD
-        df: pd.DataFrame,
-        high: str,
-        low: str,
-        close: str,
-        volume: str,
-        fillna: bool = False,
-        colprefix: str = "",
-=======
     df: pd.DataFrame,
     high: str,
     low: str,
@@ -80,7 +71,6 @@
     fillna: bool = False,
     colprefix: str = "",
     vectorized: bool = False,
->>>>>>> d54a3579
 ) -> pd.DataFrame:
     """Add volume technical analysis features to dataframe.
 
@@ -160,14 +150,6 @@
 
 
 def add_volatility_ta(
-<<<<<<< HEAD
-        df: pd.DataFrame,
-        high: str,
-        low: str,
-        close: str,
-        fillna: bool = False,
-        colprefix: str = "",
-=======
     df: pd.DataFrame,
     high: str,
     low: str,
@@ -175,7 +157,6 @@
     fillna: bool = False,
     colprefix: str = "",
     vectorized: bool = False,
->>>>>>> d54a3579
 ) -> pd.DataFrame:
     """Add volatility technical analysis features to dataframe.
 
@@ -241,14 +222,6 @@
 
 
 def add_trend_ta(
-<<<<<<< HEAD
-        df: pd.DataFrame,
-        high: str,
-        low: str,
-        close: str,
-        fillna: bool = False,
-        colprefix: str = "",
-=======
     df: pd.DataFrame,
     high: str,
     low: str,
@@ -256,7 +229,6 @@
     fillna: bool = False,
     colprefix: str = "",
     vectorized: bool = False,
->>>>>>> d54a3579
 ) -> pd.DataFrame:
     """Add trend technical analysis features to dataframe.
 
@@ -365,13 +337,11 @@
         fillna=fillna,
     ).stc()
 
-<<<<<<< HEAD
     ST = SuperTrendIndicator(close=df[close],
                              low=df[low],
                              high=df[high])
     df[f'{colprefix}ST'] = ST.get_supertrend()
     df[f'{colprefix}ST_strategy'] = ST.get_supertrend_strategy_returns()
-=======
     if not vectorized:
         # Average Directional Movement Index (ADX)
         indicator_adx = ADXIndicator(
@@ -424,21 +394,11 @@
         df[f"{colprefix}trend_psar_down"] = indicator_psar.psar_down()
         df[f"{colprefix}trend_psar_up_indicator"] = indicator_psar.psar_up_indicator()
         df[f"{colprefix}trend_psar_down_indicator"] = indicator_psar.psar_down_indicator()
->>>>>>> d54a3579
 
     return df
 
 
 def add_momentum_ta(
-<<<<<<< HEAD
-        df: pd.DataFrame,
-        high: str,
-        low: str,
-        close: str,
-        volume: str,
-        fillna: bool = False,
-        colprefix: str = "",
-=======
     df: pd.DataFrame,
     high: str,
     low: str,
@@ -447,7 +407,6 @@
     fillna: bool = False,
     colprefix: str = "",
     vectorized: bool = False,
->>>>>>> d54a3579
 ) -> pd.DataFrame:
     """Add trend technical analysis features to dataframe.
 
@@ -550,14 +509,10 @@
 
 
 def add_others_ta(
-<<<<<<< HEAD
-        df: pd.DataFrame, close: str, fillna: bool = False, colprefix: str = ""
-=======
     df: pd.DataFrame,
     close: str,
     fillna: bool = False,
     colprefix: str = "",
->>>>>>> d54a3579
 ) -> pd.DataFrame:
     """Add others analysis features to dataframe.
 
@@ -589,16 +544,6 @@
 
 
 def add_all_ta_features(
-<<<<<<< HEAD
-        df: pd.DataFrame,
-        open: str,  # noqa
-        high: str,
-        low: str,
-        close: str,
-        volume: str,
-        fillna: bool = False,
-        colprefix: str = "",
-=======
     df: pd.DataFrame,
     open: str,  # noqa
     high: str,
@@ -608,7 +553,6 @@
     fillna: bool = False,
     colprefix: str = "",
     vectorized: bool = False,
->>>>>>> d54a3579
 ) -> pd.DataFrame:
     """Add all technical analysis features to dataframe.
 
